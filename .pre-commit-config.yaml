--- conflicted
+++ resolved
@@ -46,13 +46,8 @@
       - id: prettier
         types_or: [yaml, markdown, html, css, scss, javascript, json]
 
-<<<<<<< HEAD
-  - repo: https://github.com/asottile/blacken-docs
+  - repo: https://github.com/adamchainz/blacken-docs
     rev: 1.16.0
-=======
-  - repo: https://github.com/adamchainz/blacken-docs
-    rev: 1.15.0
->>>>>>> 01e89cd6
     hooks:
       - id: blacken-docs
         args: ["-E"]
